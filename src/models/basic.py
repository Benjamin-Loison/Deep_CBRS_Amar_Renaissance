--- conflicted
+++ resolved
@@ -3,12 +3,8 @@
 from tensorflow.keras import models, layers
 
 from models.dense import build_dense_network, build_dense_classifier
-<<<<<<< HEAD
 from models.gnn import GCN, GAT, GraphSage, LightGCN, DGCF
-=======
-from models.gnn import GCN, GAT, GraphSage, LightGCN
 from models.kgnn import KGAT
->>>>>>> 7b4a0646
 
 
 class BasicRS(models.Model):
@@ -113,7 +109,15 @@
         self.gnn = LightGCN(*args, **kwargs)
 
 
-<<<<<<< HEAD
+class BasicKGAT(BasicGNN):
+    def __init__(self, *args, **kwargs):
+        """
+        Initialize a Basic recommender system based on Knowledge Graph Attention Networks (KGAT).
+        """
+        super().__init__(**kwargs)
+        self.gnn = KGAT(*args, **kwargs)
+
+
 class BasicDGCF(BasicGNN):
     def __init__(self, *args, **kwargs):
         """
@@ -121,12 +125,3 @@
         """
         super().__init__(**kwargs)
         self.gnn = DGCF(*args, **kwargs)
-=======
-class BasicKGAT(BasicGNN):
-    def __init__(self, *args, **kwargs):
-        """
-        Initialize a Basic recommender system based on Knowledge Graph Attention Networks (KGAT).
-        """
-        super().__init__(**kwargs)
-        self.gnn = KGAT(*args, **kwargs)
->>>>>>> 7b4a0646
