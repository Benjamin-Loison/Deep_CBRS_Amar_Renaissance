--- conflicted
+++ resolved
@@ -3,13 +3,8 @@
 from tensorflow.keras import models, layers
 
 from models.dense import build_dense_network, build_dense_classifier
-<<<<<<< HEAD
-from models.gnn import GCN, GAT, GraphSage, LightGCN
+from models.gnn import GCN, GAT, GraphSage, LightGCN, DGCF
 from models.kgnn import KGCN
-=======
-from models.gnn import GCN, GAT, GraphSage, LightGCN, DGCF
-from models.kgnn import KGAT
->>>>>>> a7fd3fed
 
 
 class BasicRS(models.Model):
@@ -120,10 +115,7 @@
         Initialize a Basic recommender system based on Knowledge Graph Convolutional Networks (KGCNs).
         """
         super().__init__(**kwargs)
-<<<<<<< HEAD
         self.gnn = KGCN(*args, **kwargs)
-=======
-        self.gnn = KGAT(*args, **kwargs)
 
 
 class BasicDGCF(BasicGNN):
@@ -132,5 +124,4 @@
         Initialize a Basic recommender system based on DGCF.
         """
         super().__init__(**kwargs)
-        self.gnn = DGCF(*args, **kwargs)
->>>>>>> a7fd3fed
+        self.gnn = DGCF(*args, **kwargs)