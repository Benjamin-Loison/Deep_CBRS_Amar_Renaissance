grid:
<<<<<<< HEAD
#  grid1:
#    model:
#      name: [basic.BasicTWGraphSage]
#      l2_regularizer: [1e-4, 1e-3]
#      dense_units:  [[24, 24]]
#      embedding_dim: [8]
#      n_hiddens: [[8, 8]]
#      n_layers: [2]
#    parameters:
#      epochs: [15]
#    dataset:
#      load_function_name: [load_user_item_graph]
#      props_triples_filepath: [datasets/movielens/props2id.tsv]
#      type_adjacency: [unary-kg]
#      user_properties: [True]
#  grid2:
#    model:
#      name: [basic.BasicTWGraphSage]
#      dense_units:  [[48, 48]]
#      embedding_dim: [16]
#      n_hiddens: [[16, 16]]
#      n_layers: [2]
#    parameters:
#      epochs: [25]
#    dataset:
#      load_function_name: [load_user_item_graph]
#      props_triples_filepath: [datasets/movielens/props2id.tsv]
#      type_adjacency: [unary-kg]
#      user_properties: [True]
#  grid3:
#    model:
#      name: [basic.BasicTWGraphSage]
#      dense_units:  [[96, 48]]
#      embedding_dim: [32]
#      n_hiddens: [[32, 32]]
#      n_layers: [2]
#      user_properties: [True]
#    parameters:
#      epochs: [25]
#    dataset:
#      load_function_name: [load_user_item_graph]
#      props_triples_filepath: [datasets/movielens/props2id.tsv]
#      type_adjacency: [unary-kg]
#
#  grid4:
#    model:
#      name: [basic.BasicTWGraphSage]
#      dense_units:  [[32, 32]]
#      embedding_dim: [8]
#      n_hiddens: [[8, 8, 8]]
#      n_layers: [3]
#    parameters:
#      epochs: [ 15, 25 ]
#    dataset:
#      load_function_name: [load_user_item_graph]
#      props_triples_filepath: [datasets/movielens/props2id.tsv]
#      type_adjacency: [unary-kg]
#      user_properties: [True]
#  grid5:
#    model:
#      name: [basic.BasicTWGraphSage]
#      dense_units:  [[64, 64]]
#      embedding_dim: [16]
#      n_hiddens: [[16, 16]]
#      n_layers: [2]
#    parameters:
#      epochs: [ 15, 25 ]
#    dataset:
#      load_function_name: [load_user_item_graph]
#      props_triples_filepath: [datasets/movielens/props2id.tsv]
#      type_adjacency: [unary-kg]
#      user_properties: [True]
#  grid6:
#    model:
#      name: [basic.BasicTWGraphSage]
#      dense_units:  [[128, 64]]
#      embedding_dim: [32]
#      n_hiddens: [[32, 32]]
#      n_layers: [2]
#    parameters:
#      epochs: [ 15, 25 ]
#    dataset:
#      load_function_name: [load_user_item_graph]
#      props_triples_filepath: [datasets/movielens/props2id.tsv]
#      type_adjacency: [unary-kg]
#      user_properties: [True]


  grid7:
    model:
      name: [hybrid.HybridBertGCN, hybrid.HybridBertGraphSage, hybrid.HybridBertGAT, hybrid.HybridBertLightGCN, hybrid.HybridBertDGCF]
      l2_regularizer: [1e-5, 1e-4, 1e-3]
      dense_units:  [[[24, 24], [256, 64], [64, 64]]]
      clf_units: [[64, 64]]
=======
  grid1:
    model:
      name: [basic.BasicTWGraphSage, basic.BasicTWGAT, basic.BasicTWGCN, basic.BasicTWLightGCN, basic.BasicTWDGCF]
      l2_regularizer: [1e-4, 1e-3]
      dense_units:  [[24, 24]]
>>>>>>> 279f2ac2
      embedding_dim: [8]
      n_hiddens: [[8, 8]]
      n_layers: [2]
    dataset:
<<<<<<< HEAD
      load_function_name: [load_user_item_graph_bert_embeddings]
  grid8:
    model:
      name: [hybrid.HybridBertGCN, hybrid.HybridBertGraphSage, hybrid.HybridBertGAT, hybrid.HybridBertLightGCN, hybrid.HybridBertDGCF]
      l2_regularizer: [1e-5, 1e-4, 1e-3]
      dense_units:  [[[48, 48], [256, 64], [64, 64]]]
      clf_units: [[64, 64]]
=======
      load_function_name: [load_user_item_graph]
      props_triples_filepath: [datasets/movielens/props2id.tsv]
      type_adjacency: [unary-kg]
      user_properties: [True]
  grid2:
    model:
      name: [basic.BasicTWGraphSage, basic.BasicTWGAT, basic.BasicTWGCN, basic.BasicTWLightGCN, basic.BasicTWDGCF]
      l2_regularizer: [1e-4, 1e-3]
      dense_units:  [[48, 48]]
>>>>>>> 279f2ac2
      embedding_dim: [16]
      n_hiddens: [[16, 16]]
      n_layers: [2]
    dataset:
<<<<<<< HEAD
      load_function_name: [load_user_item_graph_bert_embeddings]
  grid9:
    model:
      name: [hybrid.HybridBertGCN, hybrid.HybridBertGraphSage, hybrid.HybridBertGAT, hybrid.HybridBertLightGCN, hybrid.HybridBertDGCF]
      l2_regularizer: [1e-5, 1e-4, 1e-3]
      dense_units:  [[[96, 96], [256, 64], [64, 64]]]
      clf_units: [[64, 64]]
      embedding_dim: [32]
      n_hiddens: [[32, 32]]
      n_layers: [2]
    dataset:
      load_function_name: [load_user_item_graph_bert_embeddings]
  grid10:
    model:
      name: [hybrid.HybridBertGCN, hybrid.HybridBertGraphSage, hybrid.HybridBertGAT, hybrid.HybridBertLightGCN, hybrid.HybridBertDGCF]
      l2_regularizer: [1e-5, 1e-4, 1e-3]
      dense_units:  [[[32, 32], [256, 64], [64, 64]]]
      clf_units: [[64, 64]]
=======
      load_function_name: [load_user_item_graph]
      props_triples_filepath: [datasets/movielens/props2id.tsv]
      type_adjacency: [unary-kg]

  grid4:
    model:
      name: [basic.BasicTWGraphSage, basic.BasicTWGAT, basic.BasicTWGCN, basic.BasicTWLightGCN, basic.BasicTWDGCF]
      l2_regularizer: [1e-4, 1e-3]
      dense_units:  [[32, 32]]
>>>>>>> 279f2ac2
      embedding_dim: [8]
      n_hiddens: [[8, 8, 8]]
      n_layers: [3]
    dataset:
<<<<<<< HEAD
      load_function_name: [load_user_item_graph_bert_embeddings]
  grid11:
    model:
      name: [hybrid.HybridBertGCN, hybrid.HybridBertGraphSage, hybrid.HybridBertGAT, hybrid.HybridBertLightGCN, hybrid.HybridBertDGCF]
      l2_regularizer: [1e-5, 1e-4, 1e-3]
      dense_units:  [[[64, 64], [256, 64], [64, 64]]]
      clf_units: [[64, 64]]
      embedding_dim: [16]
      n_hiddens: [[16, 16, 16]]
      n_layers: [3]
    dataset:
      load_function_name: [load_user_item_graph_bert_embeddings]
  grid12:
    model:
      name: [hybrid.HybridBertGCN, hybrid.HybridBertGraphSage, hybrid.HybridBertGAT, hybrid.HybridBertLightGCN, hybrid.HybridBertDGCF]
      l2_regularizer: [1e-5, 1e-4, 1e-3]
      dense_units:  [[[128, 128], [256, 64], [64, 64]]]
      clf_units: [[64, 64]]
      embedding_dim: [32]
      n_hiddens: [[32, 32, 32]]
      n_layers: [3]
    dataset:
      load_function_name: [load_user_item_graph_bert_embeddings]
=======
      load_function_name: [load_user_item_graph]
      props_triples_filepath: [datasets/movielens/props2id.tsv]
      type_adjacency: [unary-kg]
      user_properties: [True]
  grid5:
    model:
      name: [basic.BasicTWGraphSage, basic.BasicTWGAT, basic.BasicTWGCN, basic.BasicTWLightGCN, basic.BasicTWDGCF]
      l2_regularizer: [1e-4, 1e-3]
      dense_units:  [[64, 64]]
      embedding_dim: [16]
      n_hiddens: [[16, 16]]
      n_layers: [3]
    dataset:
      load_function_name: [load_user_item_graph]
      props_triples_filepath: [datasets/movielens/props2id.tsv]
      type_adjacency: [unary-kg]
      user_properties: [True]
>>>>>>> 279f2ac2
<|MERGE_RESOLUTION|>--- conflicted
+++ resolved
@@ -1,119 +1,13 @@
 grid:
-<<<<<<< HEAD
-#  grid1:
-#    model:
-#      name: [basic.BasicTWGraphSage]
-#      l2_regularizer: [1e-4, 1e-3]
-#      dense_units:  [[24, 24]]
-#      embedding_dim: [8]
-#      n_hiddens: [[8, 8]]
-#      n_layers: [2]
-#    parameters:
-#      epochs: [15]
-#    dataset:
-#      load_function_name: [load_user_item_graph]
-#      props_triples_filepath: [datasets/movielens/props2id.tsv]
-#      type_adjacency: [unary-kg]
-#      user_properties: [True]
-#  grid2:
-#    model:
-#      name: [basic.BasicTWGraphSage]
-#      dense_units:  [[48, 48]]
-#      embedding_dim: [16]
-#      n_hiddens: [[16, 16]]
-#      n_layers: [2]
-#    parameters:
-#      epochs: [25]
-#    dataset:
-#      load_function_name: [load_user_item_graph]
-#      props_triples_filepath: [datasets/movielens/props2id.tsv]
-#      type_adjacency: [unary-kg]
-#      user_properties: [True]
-#  grid3:
-#    model:
-#      name: [basic.BasicTWGraphSage]
-#      dense_units:  [[96, 48]]
-#      embedding_dim: [32]
-#      n_hiddens: [[32, 32]]
-#      n_layers: [2]
-#      user_properties: [True]
-#    parameters:
-#      epochs: [25]
-#    dataset:
-#      load_function_name: [load_user_item_graph]
-#      props_triples_filepath: [datasets/movielens/props2id.tsv]
-#      type_adjacency: [unary-kg]
-#
-#  grid4:
-#    model:
-#      name: [basic.BasicTWGraphSage]
-#      dense_units:  [[32, 32]]
-#      embedding_dim: [8]
-#      n_hiddens: [[8, 8, 8]]
-#      n_layers: [3]
-#    parameters:
-#      epochs: [ 15, 25 ]
-#    dataset:
-#      load_function_name: [load_user_item_graph]
-#      props_triples_filepath: [datasets/movielens/props2id.tsv]
-#      type_adjacency: [unary-kg]
-#      user_properties: [True]
-#  grid5:
-#    model:
-#      name: [basic.BasicTWGraphSage]
-#      dense_units:  [[64, 64]]
-#      embedding_dim: [16]
-#      n_hiddens: [[16, 16]]
-#      n_layers: [2]
-#    parameters:
-#      epochs: [ 15, 25 ]
-#    dataset:
-#      load_function_name: [load_user_item_graph]
-#      props_triples_filepath: [datasets/movielens/props2id.tsv]
-#      type_adjacency: [unary-kg]
-#      user_properties: [True]
-#  grid6:
-#    model:
-#      name: [basic.BasicTWGraphSage]
-#      dense_units:  [[128, 64]]
-#      embedding_dim: [32]
-#      n_hiddens: [[32, 32]]
-#      n_layers: [2]
-#    parameters:
-#      epochs: [ 15, 25 ]
-#    dataset:
-#      load_function_name: [load_user_item_graph]
-#      props_triples_filepath: [datasets/movielens/props2id.tsv]
-#      type_adjacency: [unary-kg]
-#      user_properties: [True]
-
-
-  grid7:
-    model:
-      name: [hybrid.HybridBertGCN, hybrid.HybridBertGraphSage, hybrid.HybridBertGAT, hybrid.HybridBertLightGCN, hybrid.HybridBertDGCF]
-      l2_regularizer: [1e-5, 1e-4, 1e-3]
-      dense_units:  [[[24, 24], [256, 64], [64, 64]]]
-      clf_units: [[64, 64]]
-=======
   grid1:
     model:
       name: [basic.BasicTWGraphSage, basic.BasicTWGAT, basic.BasicTWGCN, basic.BasicTWLightGCN, basic.BasicTWDGCF]
       l2_regularizer: [1e-4, 1e-3]
       dense_units:  [[24, 24]]
->>>>>>> 279f2ac2
       embedding_dim: [8]
       n_hiddens: [[8, 8]]
       n_layers: [2]
     dataset:
-<<<<<<< HEAD
-      load_function_name: [load_user_item_graph_bert_embeddings]
-  grid8:
-    model:
-      name: [hybrid.HybridBertGCN, hybrid.HybridBertGraphSage, hybrid.HybridBertGAT, hybrid.HybridBertLightGCN, hybrid.HybridBertDGCF]
-      l2_regularizer: [1e-5, 1e-4, 1e-3]
-      dense_units:  [[[48, 48], [256, 64], [64, 64]]]
-      clf_units: [[64, 64]]
-=======
       load_function_name: [load_user_item_graph]
       props_triples_filepath: [datasets/movielens/props2id.tsv]
       type_adjacency: [unary-kg]
@@ -123,31 +17,10 @@
       name: [basic.BasicTWGraphSage, basic.BasicTWGAT, basic.BasicTWGCN, basic.BasicTWLightGCN, basic.BasicTWDGCF]
       l2_regularizer: [1e-4, 1e-3]
       dense_units:  [[48, 48]]
->>>>>>> 279f2ac2
       embedding_dim: [16]
       n_hiddens: [[16, 16]]
       n_layers: [2]
     dataset:
-<<<<<<< HEAD
-      load_function_name: [load_user_item_graph_bert_embeddings]
-  grid9:
-    model:
-      name: [hybrid.HybridBertGCN, hybrid.HybridBertGraphSage, hybrid.HybridBertGAT, hybrid.HybridBertLightGCN, hybrid.HybridBertDGCF]
-      l2_regularizer: [1e-5, 1e-4, 1e-3]
-      dense_units:  [[[96, 96], [256, 64], [64, 64]]]
-      clf_units: [[64, 64]]
-      embedding_dim: [32]
-      n_hiddens: [[32, 32]]
-      n_layers: [2]
-    dataset:
-      load_function_name: [load_user_item_graph_bert_embeddings]
-  grid10:
-    model:
-      name: [hybrid.HybridBertGCN, hybrid.HybridBertGraphSage, hybrid.HybridBertGAT, hybrid.HybridBertLightGCN, hybrid.HybridBertDGCF]
-      l2_regularizer: [1e-5, 1e-4, 1e-3]
-      dense_units:  [[[32, 32], [256, 64], [64, 64]]]
-      clf_units: [[64, 64]]
-=======
       load_function_name: [load_user_item_graph]
       props_triples_filepath: [datasets/movielens/props2id.tsv]
       type_adjacency: [unary-kg]
@@ -157,36 +30,10 @@
       name: [basic.BasicTWGraphSage, basic.BasicTWGAT, basic.BasicTWGCN, basic.BasicTWLightGCN, basic.BasicTWDGCF]
       l2_regularizer: [1e-4, 1e-3]
       dense_units:  [[32, 32]]
->>>>>>> 279f2ac2
       embedding_dim: [8]
       n_hiddens: [[8, 8, 8]]
       n_layers: [3]
     dataset:
-<<<<<<< HEAD
-      load_function_name: [load_user_item_graph_bert_embeddings]
-  grid11:
-    model:
-      name: [hybrid.HybridBertGCN, hybrid.HybridBertGraphSage, hybrid.HybridBertGAT, hybrid.HybridBertLightGCN, hybrid.HybridBertDGCF]
-      l2_regularizer: [1e-5, 1e-4, 1e-3]
-      dense_units:  [[[64, 64], [256, 64], [64, 64]]]
-      clf_units: [[64, 64]]
-      embedding_dim: [16]
-      n_hiddens: [[16, 16, 16]]
-      n_layers: [3]
-    dataset:
-      load_function_name: [load_user_item_graph_bert_embeddings]
-  grid12:
-    model:
-      name: [hybrid.HybridBertGCN, hybrid.HybridBertGraphSage, hybrid.HybridBertGAT, hybrid.HybridBertLightGCN, hybrid.HybridBertDGCF]
-      l2_regularizer: [1e-5, 1e-4, 1e-3]
-      dense_units:  [[[128, 128], [256, 64], [64, 64]]]
-      clf_units: [[64, 64]]
-      embedding_dim: [32]
-      n_hiddens: [[32, 32, 32]]
-      n_layers: [3]
-    dataset:
-      load_function_name: [load_user_item_graph_bert_embeddings]
-=======
       load_function_name: [load_user_item_graph]
       props_triples_filepath: [datasets/movielens/props2id.tsv]
       type_adjacency: [unary-kg]
@@ -203,5 +50,4 @@
       load_function_name: [load_user_item_graph]
       props_triples_filepath: [datasets/movielens/props2id.tsv]
       type_adjacency: [unary-kg]
-      user_properties: [True]
->>>>>>> 279f2ac2
+      user_properties: [True]